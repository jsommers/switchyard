--- conflicted
+++ resolved
@@ -184,7 +184,6 @@
         self.assertEqual(i.icmptype, ICMPType.SourceQuench)
         self.assertIsInstance(i.icmpdata, ICMPSourceQuench)
 
-<<<<<<< HEAD
         # not enough bytes
         with self.assertRaises(Exception):
             i.from_bytes(b'\x04\x00\xfb\xff\x00\x00\x00')
@@ -221,10 +220,6 @@
         s = str(i)
         self.assertTrue(s.startswith('ICMP DestinationUnreachable:SourceHostIsolated'))
 
-=======
-        with self.assertRaises(Exception):
-            i.from_bytes(b'\x04\x00\xfb\xff\x00\x00\x00')
-
     def testStr(self):
         i = ICMP(icmptype=ICMPType.DestinationUnreachable, 
             icmpcode=ICMPTypeCodeMap[ICMPType.DestinationUnreachable].HostUnreachable)
@@ -233,7 +228,6 @@
         i.icmpdata.nexthopmtu = 1300
         i.icmpdata.data = p.to_bytes()
         self.assertIn('DestinationUnreachable:HostUnreachable', str(i))
->>>>>>> 257c78cc
 
     def testDataprops(self):
         i = ICMP()
